--- conflicted
+++ resolved
@@ -13,11 +13,7 @@
     "numpy",
     "pandas",
     "tqdm",
-<<<<<<< HEAD
-    "optuna",
-=======
     "l0-python",
->>>>>>> a7d04682
 ]
 
 [project.optional-dependencies]

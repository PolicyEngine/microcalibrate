--- conflicted
+++ resolved
@@ -116,9 +116,6 @@
         targets,
         rtol=0.01,  # relative tolerance
         err_msg="Calibrated totals do not match target values",
-<<<<<<< HEAD
-    )
-=======
     )
 
 
@@ -272,5 +269,4 @@
 
     assert (
         new_target_to_exclude[0] not in calibrator.target_names
-    ), f"Target {new_target_to_exclude[0]} should be excluded from calibration."
->>>>>>> f857cac4
+    ), f"Target {new_target_to_exclude[0]} should be excluded from calibration."
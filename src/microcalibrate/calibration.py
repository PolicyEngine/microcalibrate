import logging
from typing import Any, Callable, Dict, List, Optional

import numpy as np
import optuna
import pandas as pd
import torch


class Calibration:
    def __init__(
        self,
        weights: np.ndarray,
        targets: np.ndarray,
        target_names: Optional[np.ndarray] = None,
        estimate_matrix: Optional[pd.DataFrame] = None,
        estimate_function: Optional[
            Callable[[torch.Tensor], torch.Tensor]
        ] = None,
        epochs: Optional[int] = 32,
        noise_level: Optional[float] = 10.0,
        learning_rate: Optional[float] = 1e-3,
        dropout_rate: Optional[float] = 0,  # default to no dropout for now
        normalization_factor: Optional[torch.Tensor] = None,
        excluded_targets: Optional[List[str]] = None,
        csv_path: Optional[str] = None,
        device: str = "cpu",  # fix to cpu for now to avoid user device-specific issues
        l0_lambda: float = 5e-6,  # best between 1e-6 and 1e-5
        init_mean: float = 0.999,  # initial proportion with non-zero weights, set near 0
        sparse_learning_rate: float = 0.2,
        temperature: float = 0.5,  # usual values .5 to 3
        sparse_learning_rate: Optional[float] = 0.2,
        regularize_with_l0: Optional[bool] = False,
        seed: Optional[int] = 42,
    ):
        """Initialize the Calibration class.

        Args:
            weights (np.ndarray): Array of original weights.
            targets (np.ndarray): Array of target values.
            target_names (Optional[np.ndarray]): Optional names of the targets for logging. Defaults to None. You MUST pass these names if you are not passing in an estimate matrix, and just passing in an estimate function.
            estimate_matrix (pd.DataFrame): DataFrame containing the estimate matrix.
            estimate_function (Optional[Callable[[torch.Tensor], torch.Tensor]]): Function to estimate targets from weights. Defaults to None, in which case it will use the estimate_matrix.
            epochs (int): Optional number of epochs for calibration. Defaults to 32.
            noise_level (float): Optional level of noise to add to weights. Defaults to 10.0.
            learning_rate (float): Optional learning rate for the optimizer. Defaults to 1e-3.
            dropout_rate (float): Optional probability of dropping weights during training. Defaults to 0.1.
            normalization_factor (Optional[torch.Tensor]): Optional normalization factor for the loss (handles multi-level geographical calibration). Defaults to None.
            excluded_targets (Optional[List]): Optional List of targets to exclude from calibration. Defaults to None.
            csv_path (str): Optional path to save performance logs as CSV. Defaults to None.
            device (str): Optional device to run the calibration on. Defaults to None, which will use CUDA if available, otherwise MPS, otherwise CPU.
            l0_lambda (float): Regularization parameter for L0 regularization. Defaults to 5e-6.
            init_mean (float): Initial mean for L0 regularization, representing the initial proportion of non-zero weights. Defaults to 0.999.
            temperature (float): Temperature parameter for L0 regularization, controlling the sparsity of the model. Defaults to 0.5.
            sparse_learning_rate (float): Learning rate for the regularizing optimizer. Defaults to 0.2.
            regularize_with_l0 (Optional[bool]): Whether to apply L0 regularization. Defaults to False.
            seed (Optional[int]): Random seed for reproducibility. Defaults to 42.
        """
<<<<<<< HEAD
=======
        if device is not None:
            self.device = torch.device(device)
        else:
            self.device = torch.device(
                "cuda"
                if torch.cuda.is_available()
                else "mps" if torch.mps.is_available() else "cpu"
            )

        self.logger = logging.getLogger(__name__)

>>>>>>> a7d04682
        self.original_estimate_matrix = estimate_matrix
        self.original_targets = targets
        self.original_target_names = target_names
        self.original_estimate_function = estimate_function
        self.weights = weights
        self.excluded_targets = excluded_targets
        self.epochs = epochs
        self.noise_level = noise_level
        self.learning_rate = learning_rate
        self.dropout_rate = dropout_rate
        self.normalization_factor = normalization_factor
        self.csv_path = csv_path
        self.performance_df = None
        self.sparse_weights = None
        self.l0_lambda = l0_lambda
        self.init_mean = init_mean
        self.temperature = temperature
        self.sparse_learning_rate = sparse_learning_rate
        self.regularize_with_l0 = regularize_with_l0
        self.seed = seed

        if device is not None:
            self.device = torch.device(device)
            torch.manual_seed(self.seed)
        else:
            self.device = torch.device(
                "cuda"
                if torch.cuda.is_available()
                else "mps" if torch.mps.is_available() else "cpu"
            )
            if self.device == "cuda":
                torch.cuda.manual_seed(self.seed)

        self.estimate_matrix = None
        self.targets = None
        self.target_names = None
        self.estimate_function = None
        self.excluded_target_data = {}

        # Set target names from estimate_matrix if not provided
        if target_names is None and self.original_estimate_matrix is not None:
            self.original_target_names = (
                self.original_estimate_matrix.columns.to_numpy()
            )

        if self.excluded_targets is not None:
            self.exclude_targets()
        else:
            self.targets = self.original_targets
            self.target_names = self.original_target_names
            if self.original_estimate_matrix is not None:
                self.estimate_matrix = torch.tensor(
                    self.original_estimate_matrix.values,
                    dtype=torch.float32,
                    device=self.device,
                )
            else:
                self.estimate_matrix = None

        if self.original_estimate_function is None:
            if self.estimate_matrix is not None:
                self.estimate_function = (
                    lambda weights: weights @ self.estimate_matrix
                )
            else:
                raise ValueError(
                    "Either estimate_function or estimate_matrix must be provided"
                )
        elif self.excluded_targets:
            self.logger.warning(
                "You are passing an estimate function with excluded targets. "
                "Make sure the function handles excluded targets correctly, as reweight() will handle the filtering."
            )

    def calibrate(self) -> None:
        """Calibrate the weights based on the estimate function and targets."""

        self._assess_targets(
            estimate_function=self.estimate_function,
            estimate_matrix=self.estimate_matrix,
            weights=self.weights,
            targets=self.targets,
            target_names=self.target_names,
        )

        from .reweight import reweight

        new_weights, sparse_weights, self.performance_df = reweight(
            original_weights=self.weights,
            estimate_function=self.estimate_function,
            targets_array=self.targets,
            target_names=self.target_names,
            epochs=self.epochs,
            noise_level=self.noise_level,
            learning_rate=self.learning_rate,
            dropout_rate=self.dropout_rate,
            normalization_factor=self.normalization_factor,
            excluded_targets=self.excluded_targets,
            excluded_target_data=self.excluded_target_data,
            csv_path=self.csv_path,
            device=self.device,
            l0_lambda=self.l0_lambda,
            init_mean=self.init_mean,
            temperature=self.temperature,
            sparse_learning_rate=self.sparse_learning_rate,
            regularize_with_l0=self.regularize_with_l0,
            logger=self.logger,
        )

        self.weights = new_weights
        self.sparse_weights = sparse_weights

        return self.performance_df

    def exclude_targets(
        self, excluded_targets: Optional[List[str]] = None
    ) -> None:
        """Exclude specified targets from calibration.

        Args:
            excluded_targets (Optional[List[str]]): List of target names to exclude from calibration. If None, the original excluded_targets passed to the calibration constructor will be excluded.
        """
        if excluded_targets is not None:
            self.excluded_targets = excluded_targets
        excluded_indices = []
        self.excluded_target_data = {}
        if self.excluded_targets and self.original_target_names is not None:
            # Find indices of excluded targets
            for i, name in enumerate(self.original_target_names):
                if name in self.excluded_targets:
                    excluded_indices.append(i)
                    self.excluded_target_data[name] = {
                        "target": self.original_targets[i],
                        "index": i,
                    }

            # Remove excluded targets from calibration
            calibration_mask = ~np.isin(
                np.arange(len(self.original_target_names)), excluded_indices
            )
            targets_array = self.original_targets[calibration_mask]
            target_names = (
                self.original_target_names[calibration_mask]
                if self.original_target_names is not None
                else None
            )

            self.logger.info(
                f"Excluded {len(excluded_indices)} targets from calibration: {self.excluded_targets}"
            )
            self.logger.info(f"Calibrating {len(targets_array)} targets")
        else:
            targets_array = self.original_targets
            target_names = self.original_target_names

        # Get initial estimates for excluded targets if needed
        if self.excluded_targets:
            initial_weights_tensor = torch.tensor(
                self.weights, dtype=torch.float32, device=self.device
            )
            if self.original_estimate_function is not None:
                initial_estimates_all = (
                    self.original_estimate_function(initial_weights_tensor)
                    .detach()
                    .cpu()
                    .numpy()
                )
            elif self.original_estimate_matrix is not None:
                # Get initial estimates using the original full matrix
                original_estimate_matrix_tensor = torch.tensor(
                    self.original_estimate_matrix.values,
                    dtype=torch.float32,
                    device=self.device,
                )
                initial_estimates_all = (
                    (initial_weights_tensor @ original_estimate_matrix_tensor)
                    .detach()
                    .cpu()
                    .numpy()
                )

                # Filter estimate matrix for calibration
                filtered_estimate_matrix = self.original_estimate_matrix.iloc[
                    :, calibration_mask
                ]
                self.estimate_matrix = torch.tensor(
                    filtered_estimate_matrix.values,
                    dtype=torch.float32,
                    device=self.device,
                )

                self.estimate_function = (
                    lambda weights: weights @ self.estimate_matrix
                )
            else:
                raise ValueError(
                    "Either estimate_function or estimate_matrix must be provided"
                )

            # Store initial estimates for excluded targets
            for name in self.excluded_targets:
                if name in self.excluded_target_data:
                    self.excluded_target_data[name]["initial_estimate"] = (
                        initial_estimates_all[
                            self.excluded_target_data[name]["index"]
                        ]
                    )

        else:
            if self.original_estimate_matrix is not None:
                self.estimate_matrix = torch.tensor(
                    self.original_estimate_matrix.values,
                    dtype=torch.float32,
                    device=self.device,
                )
                if self.original_estimate_function is None:
                    self.estimate_function = (
                        lambda weights: weights @ self.estimate_matrix
                    )
            else:
                self.estimate_matrix = None

        # Set up final attributes
        self.targets = targets_array
        self.target_names = target_names

    def estimate(self, weights: Optional[np.ndarray] = None) -> pd.Series:
        if weights is None:
            weights = self.weights
        return pd.Series(
            index=self.target_names,
            data=self.estimate_function(
                torch.tensor(weights, dtype=torch.float32, device=self.device)
            )
            .cpu()
            .detach()
            .numpy(),
        )

    def _assess_targets(
        self,
        estimate_function: Callable[[torch.Tensor], torch.Tensor],
        estimate_matrix: Optional[pd.DataFrame],
        weights: np.ndarray,
        targets: np.ndarray,
        target_names: Optional[np.ndarray] = None,
    ) -> None:
        """Assess the targets to ensure they do not violate basic requirements like compatibility, correct order of magnitude, etc.

        Args:
            estimate_function (Callable[[torch.Tensor], torch.Tensor]): Function to estimate the targets from weights.
            estimate_matrix (Optional[pd.DataFrame]): DataFrame containing the estimate matrix. Defaults to None.
            weights (np.ndarray): Array of original weights.
            targets (np.ndarray): Array of target values.
            target_names (np.ndarray): Optional names of the targets for logging. Defaults to None.

        Raises:
            ValueError: If the targets do not match the expected format or values.
            ValueError: If the targets are not compatible with each other.
        """
        self.logger.info("Performing basic target assessment...")

        if targets.ndim != 1:
            raise ValueError("Targets must be a 1D NumPy array.")

        if np.any(np.isnan(targets)):
            raise ValueError("Targets contain NaN values.")

        if np.any(targets < 0):
            self.logger.warning(
                "Some targets are negative. This may not make sense for totals."
            )

        if estimate_matrix is None and self.excluded_targets is not None:
            logger.warning(
                "You are excluding targets but not passing an estimate matrix. Make sure the estimate function handles excluded targets correctly, otherwise you may face operand errors."
            )

        # Estimate order of magnitude from column sums and warn if they are off by an order of magnitude from targets
        one_weights = weights * 0 + 1
        estimates = (
            estimate_function(
                torch.tensor(
                    one_weights, dtype=torch.float32, device=self.device
                )
            )
            .cpu()
            .detach()
            .numpy()
            .flatten()
        )

        # Use a small epsilon to avoid division by zero
        eps = 1e-4
        adjusted_estimates = np.where(estimates == 0, eps, estimates)
        ratios = targets / adjusted_estimates

        for i, (target_val, estimate_val, ratio) in enumerate(
            zip(targets, estimates, ratios)
        ):
            target_name = (
                target_names[i] if target_names is not None else f"target_{i}"
            )

            if estimate_val == 0:
                self.logger.warning(
                    f"Column {target_name} has a zero estimate sum; using ε={eps} for comparison."
                )

            order_diff = np.log10(abs(ratio)) if ratio != 0 else np.inf
            if order_diff > 1:
                self.logger.warning(
                    f"Target {target_name} ({target_val:.2e}) differs from initial estimate ({estimate_val:.2e}) "
                    f"by {order_diff:.2f} orders of magnitude."
                )
            if estimate_matrix is not None:
                # Check if estimate_matrix is a tensor or DataFrame
                if hasattr(estimate_matrix, "iloc"):
                    contributing_mask = estimate_matrix.iloc[:, i] != 0
                    contribution_ratio = (
                        contributing_mask.sum() / estimate_matrix.shape[0]
                    )
                else:
                    contributing_mask = estimate_matrix[:, i] != 0
                    contribution_ratio = (
                        contributing_mask.sum().item()
                        / estimate_matrix.shape[0]
                    )
                if contribution_ratio < 0.01:
                    self.logger.warning(
                        f"Target {target_name} is supported by only {contribution_ratio:.2%} "
                        f"of records in the loss matrix. This may make calibration unstable or ineffective."
                    )

    def assess_analytical_solution(
        self, use_sparse: Optional[bool] = False
    ) -> None:
        """Assess analytically which targets complicate achieving calibration accuracy as an optimization problem.

        Uses the Moore-Penrose inverse for least squares solution to relax the assumption that weights need be positive and measure by how much loss increases when trying to solve for a set of equations (the more targets, the larger the number of equations, the harder the optimization problem).

        Args:
            use_sparse (bool): Whether to use sparse matrix methods for the analytical solution. Defaults to False.
        """
        if self.estimate_matrix is None:
            raise ValueError(
                "Estimate matrix is not provided. Cannot assess analytical solution from the estimate function alone."
            )

        def _get_linear_loss(metrics_matrix, target_vector, sparse=False):
            """Gets the mean squared error loss of X.T @ w wrt y for least squares solution"""
            X = metrics_matrix
            y = target_vector
            normalization_factor = (
                self.normalization_factor
                if self.normalization_factor is not None
                else 1
            )
            if not sparse:
                X_inv_mp = np.linalg.pinv(X)  # Moore-Penrose inverse
                w_mp = X_inv_mp.T @ y
                y_hat = X.T @ w_mp

            else:
                from scipy.sparse import csr_matrix
                from scipy.sparse.linalg import lsqr

                X_sparse = csr_matrix(X)
                result = lsqr(
                    X_sparse.T, y
                )  # iterative method for sparse matrices
                w_sparse = result[0]
                y_hat = X_sparse.T @ w_sparse

            return np.mean(((y - y_hat) ** 2) * normalization_factor)

        X = self.original_estimate_matrix.values
        y = self.targets

        results = []
        slices = []
        idx_dict = {
            self.original_estimate_matrix.columns.to_list()[i]: i
            for i in range(len(self.original_estimate_matrix.columns))
        }

        self.logger.info(
            "Assessing analytical solution to the optimization problem for each target... \n"
            "This evaluates how much each target complicates achieving calibration accuracy. The loss reported is the mean squared error of the least squares solution."
        )

        for target_name, index_list in idx_dict.items():
            slices.append(index_list)
            loss = _get_linear_loss(X[:, slices], y[slices], use_sparse)
            delta = loss - results[-1]["loss"] if results else None

            results.append(
                {
                    "target_added": target_name,
                    "loss": loss,
                    "delta_loss": delta,
                }
            )

        return pd.DataFrame(results)

    def summary(
        self,
    ) -> pd.DataFrame:
        """Generate a summary of the calibration process."""
        if self.performance_df is None:
            return "No calibration has been performed yet, make sure to run .calibrate() before requesting a summary."

        last_epoch = self.performance_df["epoch"].max()
        final_rows = self.performance_df[
            self.performance_df["epoch"] == last_epoch
        ]

        df = final_rows[["target_name", "target", "estimate"]].copy()
        df.rename(
            columns={
                "target_name": "Metric",
                "target": "Official target",
                "estimate": "Final estimate",
            },
            inplace=True,
        )
        df["Relative error"] = (
            df["Final estimate"] - df["Official target"]
        ) / df["Official target"]
        df = df.reset_index(drop=True)
        return df

    def tune_hyperparameters(
        self,
        n_trials: Optional[int] = 30,
        objectives_balance: Optional[Dict[str, float]] = {
            "loss": 1.0,
            "accuracy": 100.0,
            "sparsity": 10.0,
        },
        epochs_per_trial: Optional[int] = None,
        n_holdout_sets: Optional[int] = 3,
        holdout_fraction: Optional[float] = 0.2,
        aggregation: Optional[str] = "mean",
        timeout: Optional[float] = None,
        n_jobs: Optional[int] = 1,
        study_name: Optional[str] = None,
        storage: Optional[str] = None,
        load_if_exists: Optional[bool] = False,
        direction: Optional[str] = "minimize",
        sampler: Optional["optuna.samplers.BaseSampler"] = None,
        pruner: Optional["optuna.pruners.BasePruner"] = None,
    ) -> Dict[str, Any]:
        """
        Tune hyperparameters for L0 regularization using Optuna.

        This method optimizes l0_lambda, init_mean, and temperature to achieve:
        1. Low calibration loss
        2. High percentage of targets within 10% of their true values
        3. Sparse weights (fewer non-zero weights)

        Args:
            n_trials: Number of optimization trials to run.
            objectives_balance: Dictionary to balance the importance of loss, accuracy, and sparsity in the objective function. Default prioritizes being within 10% of targets.
            epochs_per_trial: Number of epochs per trial. If None, uses self.epochs // 4.
            n_holdout_sets: Number of different holdout sets to create and evaluate on
            holdout_fraction: Fraction of targets in each holdout set
            aggregation: How to combine scores across holdouts ("mean", "median", "worst")
            timeout: Stop study after this many seconds. None means no timeout.
            n_jobs: Number of parallel jobs. -1 means using all processors.
            study_name: Name of the study for storage.
            storage: Database URL for distributed optimization.
            load_if_exists: Whether to load existing study.
            direction: Optimization direction ('minimize' or 'maximize').
            sampler: Optuna sampler for hyperparameter suggestions.
            pruner: Optuna pruner for early stopping of trials.

        Returns:
            Dictionary containing the best hyperparameters found.
        """
        # Suppress Optuna's logs during optimization
        optuna.logging.set_verbosity(optuna.logging.WARNING)

        if epochs_per_trial is None:
            epochs_per_trial = max(self.epochs // 4, 100)

        holdout_sets = self._create_holdout_sets(
            n_holdout_sets, holdout_fraction, self.seed
        )

        logger.info(
            f"Multi-holdout hyperparameter tuning:\n"
            f"  - {n_holdout_sets} holdout sets\n"
            f"  - {len(holdout_sets[0]['indices'])} targets per holdout ({holdout_fraction:.1%})\n"
            f"  - Aggregation: {aggregation}\n"
        )

        # Store original state
        original_state = {
            "excluded_targets": self.excluded_targets,
            "targets": self.targets.copy(),
            "target_names": (
                self.target_names.copy()
                if self.target_names is not None
                else None
            ),
        }

        # Initialize list to collect all holdout evaluations
        all_evaluations = []

        def evaluate_single_holdout(
            holdout_set: Dict[str, Any],
            hyperparameters: Dict[str, float],
            epochs_per_trial: int,
            objectives_balance: Dict[str, float],
        ) -> Dict[str, Any]:
            """Evaluate hyperparameters on a single holdout set.

            Args:
                holdout_set: Dictionary with 'names' and 'indices' of holdout targets
                hyperparameters: Dictionary with l0_lambda, init_mean, temperature
                epochs_per_trial: Number of epochs to run
                objectives_balance: Weights for different objectives

            Returns:
                Dictionary with evaluation metrics and holdout target names
            """
            # Store original parameters
            original_params = {
                "l0_lambda": self.l0_lambda,
                "init_mean": self.init_mean,
                "temperature": self.temperature,
                "regularize_with_l0": self.regularize_with_l0,
                "epochs": self.epochs,
            }

            try:
                # Update parameters for this evaluation
                self.l0_lambda = hyperparameters["l0_lambda"]
                self.init_mean = hyperparameters["init_mean"]
                self.temperature = hyperparameters["temperature"]
                self.regularize_with_l0 = True
                self.epochs = epochs_per_trial

                # Set up calibration with this holdout set
                self.excluded_targets = holdout_set["names"]
                self.exclude_targets()

                # Run calibration
                self.calibrate()
                sparse_weights = self.sparse_weights

                # Get estimates for all targets
                weights_tensor = torch.tensor(
                    sparse_weights, dtype=torch.float32, device=self.device
                )

                if self.original_estimate_matrix is not None:
                    original_matrix_tensor = torch.tensor(
                        self.original_estimate_matrix.values,
                        dtype=torch.float32,
                        device=self.device,
                    )
                    all_estimates = (
                        (weights_tensor @ original_matrix_tensor).cpu().numpy()
                    )
                else:
                    all_estimates = (
                        self.original_estimate_function(weights_tensor)
                        .cpu()
                        .numpy()
                    )

                # Split into train/validation
                n_targets = len(self.original_target_names)
                val_indices = holdout_set["indices"]
                train_indices = [
                    i for i in range(n_targets) if i not in val_indices
                ]

                val_estimates = all_estimates[val_indices]
                val_targets = self.original_targets[val_indices]
                train_estimates = all_estimates[train_indices]
                train_targets = self.original_targets[train_indices]

                # Calculate metrics
                from .utils.metrics import loss, pct_close

                val_loss = loss(
                    torch.tensor(
                        val_estimates, dtype=torch.float32, device=self.device
                    ),
                    torch.tensor(
                        val_targets, dtype=torch.float32, device=self.device
                    ),
                    None,
                ).item()

                val_accuracy = pct_close(
                    torch.tensor(
                        val_estimates, dtype=torch.float32, device=self.device
                    ),
                    torch.tensor(
                        val_targets, dtype=torch.float32, device=self.device
                    ),
                )

                train_loss = loss(
                    torch.tensor(
                        train_estimates,
                        dtype=torch.float32,
                        device=self.device,
                    ),
                    torch.tensor(
                        train_targets, dtype=torch.float32, device=self.device
                    ),
                    None,
                ).item()

                train_accuracy = pct_close(
                    torch.tensor(
                        train_estimates,
                        dtype=torch.float32,
                        device=self.device,
                    ),
                    torch.tensor(
                        train_targets, dtype=torch.float32, device=self.device
                    ),
                )

                sparsity = np.mean(sparse_weights == 0)

                # Calculate objective
                objective = (
                    val_loss * objectives_balance["loss"]
                    + (1 - val_accuracy) * objectives_balance["accuracy"]
                    + (1 - sparsity) * objectives_balance["sparsity"]
                )

                return {
                    "objective": objective,
                    "val_loss": val_loss,
                    "val_accuracy": val_accuracy,
                    "train_loss": train_loss,
                    "train_accuracy": train_accuracy,
                    "sparsity": sparsity,
                    "n_nonzero_weights": int(np.sum(sparse_weights != 0)),
                    "holdout_targets": holdout_set["names"],
                    "hyperparameters": hyperparameters.copy(),
                }

            finally:
                # Restore original parameters
                for key, value in original_params.items():
                    setattr(self, key, value)

        def objective(
            trial: optuna.Trial,
            objectives_balance: Dict[str, float] = objectives_balance,
        ) -> float:
            """Objective function for Optuna optimization."""
            try:
                # Suggest hyperparameters
                hyperparameters = {
                    "l0_lambda": trial.suggest_float(
                        "l0_lambda", 1e-6, 1e-4, log=True
                    ),
                    "init_mean": trial.suggest_float("init_mean", 0.5, 0.999),
                    "temperature": trial.suggest_float(
                        "temperature", 0.5, 2.0
                    ),
                }

                # Evaluate on all holdout sets
                holdout_results = []
                for holdout_idx, holdout_set in enumerate(holdout_sets):
                    result = evaluate_single_holdout(
                        holdout_set=holdout_set,
                        hyperparameters=hyperparameters,
                        epochs_per_trial=epochs_per_trial,
                        objectives_balance=objectives_balance,
                    )
                    # Add trial and holdout identifiers for tracking
                    evaluation_record = result.copy()
                    evaluation_record["trial_number"] = trial.number
                    evaluation_record["holdout_set_idx"] = holdout_idx
                    all_evaluations.append(evaluation_record)
                    holdout_results.append(result)

                # Aggregate objectives
                objectives = [r["objective"] for r in holdout_results]

                if aggregation == "mean":
                    final_objective = np.mean(objectives)
                elif aggregation == "median":
                    final_objective = np.median(objectives)
                elif aggregation == "worst":
                    final_objective = np.max(objectives)
                else:
                    raise ValueError(
                        f"Unknown aggregation method: {aggregation}"
                    )

                # Store detailed metrics
                trial.set_user_attr(
                    "holdout_objectives",
                    [r["objective"] for r in holdout_results],
                )
                trial.set_user_attr(
                    "mean_val_loss",
                    np.mean([r["val_loss"] for r in holdout_results]),
                )
                trial.set_user_attr(
                    "std_val_loss",
                    np.std([r["val_loss"] for r in holdout_results]),
                )
                trial.set_user_attr(
                    "mean_val_accuracy",
                    np.mean([r["val_accuracy"] for r in holdout_results]),
                )
                trial.set_user_attr(
                    "std_val_accuracy",
                    np.std([r["val_accuracy"] for r in holdout_results]),
                )
                trial.set_user_attr(
                    "mean_train_loss",
                    np.mean([r["train_loss"] for r in holdout_results]),
                )
                trial.set_user_attr(
                    "mean_train_accuracy",
                    np.mean([r["train_accuracy"] for r in holdout_results]),
                )

                # Use the last holdout's sparsity metrics
                last_result = holdout_results[-1]
                trial.set_user_attr("sparsity", last_result["sparsity"])
                trial.set_user_attr(
                    "n_nonzero_weights",
                    last_result.get("n_nonzero_weights", 0),
                )

                # Log progress
                if trial.number % 5 == 0:
                    objectives = [r["objective"] for r in holdout_results]
                    val_accuracies = [
                        r["val_accuracy"] for r in holdout_results
                    ]
                    logger.info(
                        f"Trial {trial.number}:\n"
                        f"  Objectives by holdout: {[f'{obj:.4f}' for obj in objectives]}\n"
                        f"  {aggregation.capitalize()} objective: {final_objective:.4f}\n"
                        f"  Mean val accuracy: {np.mean(val_accuracies):.2%} (±{np.std(val_accuracies):.2%})\n"
                        f"  Sparsity: {last_result['sparsity']:.2%}"
                    )

                return final_objective

            except Exception as e:
                logger.warning(f"Trial {trial.number} failed: {str(e)}")
                return 1e10

            finally:
                # Restore original state
                self.excluded_targets = original_state["excluded_targets"]
                self.targets = original_state["targets"]
                self.target_names = original_state["target_names"]
                self.exclude_targets()

        # Create or load study
        if sampler is None:
            sampler = optuna.samplers.TPESampler(seed=self.seed)

        study = optuna.create_study(
            study_name=study_name,
            storage=storage,
            load_if_exists=load_if_exists,
            direction=direction,
            sampler=sampler,
            pruner=pruner,
        )

        # Run optimization
        study.optimize(
            objective,
            n_trials=n_trials,
            timeout=timeout,
            n_jobs=n_jobs,
            show_progress_bar=True,
        )

        # Get best parameters
        best_params = study.best_params
        best_trial = study.best_trial
        best_params["mean_val_loss"] = best_trial.user_attrs.get(
            "mean_val_loss"
        )
        best_params["std_val_loss"] = best_trial.user_attrs.get("std_val_loss")
        best_params["mean_val_accuracy"] = best_trial.user_attrs.get(
            "mean_val_accuracy"
        )
        best_params["std_val_accuracy"] = best_trial.user_attrs.get(
            "std_val_accuracy"
        )
        best_params["holdout_objectives"] = best_trial.user_attrs.get(
            "holdout_objectives"
        )
        best_params["sparsity"] = best_trial.user_attrs.get("sparsity")
        best_params["n_holdout_sets"] = n_holdout_sets
        best_params["aggregation"] = aggregation

        # Create evaluation tracking dataframe
        evaluation_df = pd.DataFrame(all_evaluations)

        # Convert holdout_targets list to string for easier viewing
        if "holdout_targets" in evaluation_df.columns:
            evaluation_df["holdout_targets"] = evaluation_df[
                "holdout_targets"
            ].apply(lambda x: ", ".join(x) if isinstance(x, list) else str(x))

        best_params["evaluation_history"] = evaluation_df

        logger.info(
            f"\nMulti-holdout tuning completed!"
            f"\nBest parameters:"
            f"\n  - l0_lambda: {best_params['l0_lambda']:.2e}"
            f"\n  - init_mean: {best_params['init_mean']:.4f}"
            f"\n  - temperature: {best_params['temperature']:.4f}"
            f"\nPerformance across {n_holdout_sets} holdouts:"
            f"\n  - Mean val loss: {best_params['mean_val_loss']:.6f} (±{best_params['std_val_loss']:.6f})"
            f"\n  - Mean val accuracy: {best_params['mean_val_accuracy']:.2%} (±{best_params['std_val_accuracy']:.2%})"
            f"\n  - Individual objectives: {[f'{obj:.4f}' for obj in best_params['holdout_objectives']]}"
            f"\n  - Sparsity: {best_params['sparsity']:.2%}"
            f"\n\nEvaluation history saved with {len(evaluation_df)} records across {n_trials} trials."
        )

        return best_params

    def _create_holdout_sets(
        self,
        n_holdout_sets: int,
        holdout_fraction: float,
        random_state: Optional[int] = None,
    ) -> List[Dict[str, Any]]:
        """Create multiple holdout sets for cross-validation.

        Args:
            n_holdout_sets: Number of holdout sets to create
            holdout_fraction: Fraction of targets in each holdout set
            random_state: Base random seed for reproducibility
            exclude_excluded: Whether to exclude already excluded targets from the holdout sets

        Returns:
            List of dictionaries containing holdout names and indices
        """
        n_targets = len(self.target_names)
        n_holdout_targets = max(1, int(n_targets * holdout_fraction))

        holdout_sets = []
        for i in range(n_holdout_sets):
            # Each holdout set gets a different random selection
            set_rng = np.random.default_rng((random_state or self.seed) + i)
            holdout_indices = set_rng.choice(
                n_targets, size=n_holdout_targets, replace=False
            )
            holdout_names = [self.target_names[idx] for idx in holdout_indices]
            holdout_sets.append(
                {"names": holdout_names, "indices": holdout_indices}
            )

        return holdout_sets

    def evaluate_holdout_robustness(
        self,
        n_holdout_sets: Optional[int] = 5,
        holdout_fraction: Optional[float] = 0.2,
        save_results_to: Optional[str] = None,
    ) -> Dict[str, Any]:
        """
        Evaluate calibration robustness using holdout validation.

        This function assesses how well the calibration generalizes by:
        1. Repeatedly holding out random subsets of targets
        2. Calibrating on the remaining targets
        3. Evaluating performance on held-out targets

        Args:
            n_holdout_sets (int): Number of different holdout sets to evaluate.
            More sets provide better estimates but increase computation time.
            holdout_fraction (float): Fraction of targets to hold out in each set.
            save_results_to (str): Path to save detailed results as CSV. If None, no saving.

        Returns:
            Dict[str, Any]: Dictionary containing:
                - overall_metrics: Summary statistics across all holdouts
                - target_robustness: DataFrame showing each target's performance when held out
                - recommendation: String with interpretation and recommendations
                - detailed_results: (if requested) List of detailed results per holdout
        """

        logger.info(
            f"Starting holdout robustness evaluation with {n_holdout_sets} sets, "
            f"holding out {holdout_fraction:.1%} of targets each time."
        )

        # Store original state
        original_state = {
            "weights": self.weights.copy(),
            "excluded_targets": (
                self.excluded_targets.copy() if self.excluded_targets else None
            ),
            "targets": self.targets.copy(),
            "target_names": (
                self.target_names.copy()
                if self.target_names is not None
                else None
            ),
            "sparse_weights": (
                self.sparse_weights.copy()
                if self.sparse_weights is not None
                else None
            ),
        }

        # Create holdout sets
        holdout_sets = self._create_holdout_sets(
            n_holdout_sets, holdout_fraction, self.seed + 1
        )

        # Collect results
        all_results = []
        target_performance = {
            name: {"held_out_losses": [], "held_out_accuracies": []}
            for name in self.original_target_names
        }

        def evaluate_single_holdout_robustness(
            holdout_idx: int,
        ) -> Dict[str, Any]:
            """Evaluate a single holdout set."""
            try:
                holdout_set = holdout_sets[holdout_idx]
                logger.info(
                    f"Evaluating holdout set {holdout_idx + 1}/{n_holdout_sets}"
                )

                # Reset to original state
                self.weights = original_state["weights"].copy()
                self.excluded_targets = holdout_set["names"]
                self.exclude_targets()

                # Run calibration on training targets
                start_time = pd.Timestamp.now()
                self.calibrate()
                calibration_time = (
                    pd.Timestamp.now() - start_time
                ).total_seconds()

                # Get final weights (sparse if using L0, otherwise regular)
                final_weights = (
                    self.sparse_weights
                    if self.sparse_weights is not None
                    else self.weights
                )

                # Evaluate on all targets
                weights_tensor = torch.tensor(
                    final_weights, dtype=torch.float32, device=self.device
                )

                # Get estimates for all targets using original estimate function/matrix
                if self.original_estimate_matrix is not None:
                    original_matrix_tensor = torch.tensor(
                        self.original_estimate_matrix.values,
                        dtype=torch.float32,
                        device=self.device,
                    )
                    all_estimates = (
                        (weights_tensor @ original_matrix_tensor).cpu().numpy()
                    )
                else:
                    all_estimates = (
                        self.original_estimate_function(weights_tensor)
                        .cpu()
                        .numpy()
                    )

                # Calculate metrics for holdout vs training sets
                holdout_indices = holdout_set["indices"]
                train_indices = [
                    i
                    for i in range(len(self.original_target_names))
                    if i not in holdout_indices
                ]

                holdout_estimates = all_estimates[holdout_indices]
                holdout_targets = self.original_targets[holdout_indices]
                holdout_names = holdout_set["names"]

                train_estimates = all_estimates[train_indices]
                train_targets = self.original_targets[train_indices]

                # Calculate losses and accuracies
                from .utils.metrics import loss, pct_close

                holdout_loss = loss(
                    torch.tensor(
                        holdout_estimates,
                        dtype=torch.float32,
                        device=self.device,
                    ),
                    torch.tensor(
                        holdout_targets,
                        dtype=torch.float32,
                        device=self.device,
                    ),
                    None,
                ).item()

                holdout_accuracy = pct_close(
                    torch.tensor(
                        holdout_estimates,
                        dtype=torch.float32,
                        device=self.device,
                    ),
                    torch.tensor(
                        holdout_targets,
                        dtype=torch.float32,
                        device=self.device,
                    ),
                )

                train_loss = loss(
                    torch.tensor(
                        train_estimates,
                        dtype=torch.float32,
                        device=self.device,
                    ),
                    torch.tensor(
                        train_targets, dtype=torch.float32, device=self.device
                    ),
                    None,
                ).item()

                train_accuracy = pct_close(
                    torch.tensor(
                        train_estimates,
                        dtype=torch.float32,
                        device=self.device,
                    ),
                    torch.tensor(
                        train_targets, dtype=torch.float32, device=self.device
                    ),
                )

                # Calculate per-target metrics for holdout targets
                target_details = []
                for idx, name in enumerate(holdout_names):
                    rel_error = (
                        holdout_estimates[idx] - holdout_targets[idx]
                    ) / holdout_targets[idx]
                    target_details.append(
                        {
                            "target_name": name,
                            "target_value": holdout_targets[idx],
                            "estimate": holdout_estimates[idx],
                            "relative_error": rel_error,
                            "within_10pct": abs(rel_error) <= 0.1,
                        }
                    )

                    target_performance[name]["held_out_losses"].append(
                        (holdout_estimates[idx] - holdout_targets[idx]) ** 2
                    )
                    target_performance[name]["held_out_accuracies"].append(
                        abs(rel_error) <= 0.1
                    )

                generalization_gap = holdout_loss - train_loss
                accuracy_gap = train_accuracy - holdout_accuracy

                result = {
                    "holdout_set_idx": holdout_idx,
                    "n_holdout_targets": len(holdout_indices),
                    "n_train_targets": len(train_indices),
                    "holdout_loss": holdout_loss,
                    "train_loss": train_loss,
                    "generalization_gap": generalization_gap,
                    "holdout_accuracy": holdout_accuracy,
                    "train_accuracy": train_accuracy,
                    "accuracy_gap": accuracy_gap,
                    "calibration_time_seconds": calibration_time,
                    "holdout_target_names": holdout_names,
                    "target_details": target_details,
                    "weights_sparsity": (
                        np.mean(final_weights == 0)
                        if self.sparse_weights is not None
                        else 0
                    ),
                }

                return result

            except Exception as e:
                logger.error(f"Error in holdout set {holdout_idx}: {str(e)}")
                return None
            finally:
                # Restore original state
                for key, value in original_state.items():
                    if value is not None:
                        setattr(
                            self,
                            key,
                            value.copy() if hasattr(value, "copy") else value,
                        )
                if self.excluded_targets:
                    self.exclude_targets()

        for i in range(n_holdout_sets):
            result = evaluate_single_holdout_robustness(i)
            if result is not None:
                all_results.append(result)

        if not all_results:
            raise ValueError("No successful holdout evaluations completed")

        # Calculate overall metrics
        holdout_losses = [r["holdout_loss"] for r in all_results]
        holdout_accuracies = [r["holdout_accuracy"] for r in all_results]
        train_losses = [r["train_loss"] for r in all_results]
        train_accuracies = [r["train_accuracy"] for r in all_results]
        generalization_gaps = [r["generalization_gap"] for r in all_results]

        overall_metrics = {
            "mean_holdout_loss": np.mean(holdout_losses),
            "std_holdout_loss": np.std(holdout_losses),
            "mean_holdout_accuracy": np.mean(holdout_accuracies),
            "std_holdout_accuracy": np.std(holdout_accuracies),
            "worst_holdout_accuracy": np.min(holdout_accuracies),
            "best_holdout_accuracy": np.max(holdout_accuracies),
            "mean_train_loss": np.mean(train_losses),
            "mean_train_accuracy": np.mean(train_accuracies),
            "mean_generalization_gap": np.mean(generalization_gaps),
            "std_generalization_gap": np.std(generalization_gaps),
            "n_successful_evaluations": len(all_results),
            "n_failed_evaluations": n_holdout_sets - len(all_results),
        }

        target_robustness_data = []
        for target_name in self.original_target_names:
            perf = target_performance[target_name]
            if perf[
                "held_out_losses"
            ]:  # Only include if target was held out at least once
                target_robustness_data.append(
                    {
                        "target_name": target_name,
                        "times_held_out": len(perf["held_out_losses"]),
                        "mean_holdout_loss": np.mean(perf["held_out_losses"]),
                        "std_holdout_loss": np.std(perf["held_out_losses"]),
                        "holdout_accuracy_rate": np.mean(
                            perf["held_out_accuracies"]
                        ),
                    }
                )

        target_robustness_df = pd.DataFrame(target_robustness_data)
        target_robustness_df = target_robustness_df.sort_values(
            "holdout_accuracy_rate", ascending=True
        )

        # Generate recommendations
        recommendation = self._generate_robustness_recommendation(
            overall_metrics, target_robustness_df
        )

        # Save results if requested
        def save_holdout_results(
            save_path: str,
            overall_metrics: Dict[str, float],
            target_robustness_df: pd.DataFrame,
            detailed_results: List[Dict[str, Any]],
        ) -> None:
            """Save detailed holdout results to CSV files."""
            from pathlib import Path

            save_path = Path(save_path)
            save_path.parent.mkdir(parents=True, exist_ok=True)

            overall_df = pd.DataFrame([overall_metrics])
            overall_path = save_path.with_name(f"{save_path.stem}_overall.csv")
            overall_df.to_csv(overall_path, index=False)

            robustness_path = save_path.with_name(
                f"{save_path.stem}_target_robustness.csv"
            )
            target_robustness_df.to_csv(robustness_path, index=False)

            detailed_data = []
            for result in detailed_results:
                for target_detail in result["target_details"]:
                    detailed_data.append(
                        {
                            "holdout_set_idx": result["holdout_set_idx"],
                            "target_name": target_detail["target_name"],
                            "target_value": target_detail["target_value"],
                            "estimate": target_detail["estimate"],
                            "relative_error": target_detail["relative_error"],
                            "within_10pct": target_detail["within_10pct"],
                            "holdout_loss": result["holdout_loss"],
                            "train_loss": result["train_loss"],
                            "generalization_gap": result["generalization_gap"],
                        }
                    )

            detailed_df = pd.DataFrame(detailed_data)
            detailed_path = save_path.with_name(
                f"{save_path.stem}_detailed.csv"
            )
            detailed_df.to_csv(detailed_path, index=False)

        if save_results_to:
            save_holdout_results(
                save_results_to,
                overall_metrics,
                target_robustness_df,
                all_results,
            )

        results = {
            "overall_metrics": overall_metrics,
            "target_robustness": target_robustness_df,
            "recommendation": recommendation,
            "detailed_results": all_results,
        }

        logger.info(
            f"\nHoldout evaluation completed:"
            f"\n  Mean holdout accuracy: {overall_metrics['mean_holdout_accuracy']:.2%} "
            f"(±{overall_metrics['std_holdout_accuracy']:.2%})"
            f"\n  Worst-case accuracy: {overall_metrics['worst_holdout_accuracy']:.2%}"
            f"\n  Generalization gap: {overall_metrics['mean_generalization_gap']:.6f}"
            f"\n  Least robust targets: {', '.join(target_robustness_df.head(5)['target_name'].tolist())}"
        )

        return results

    def _generate_robustness_recommendation(
        self,
        overall_metrics: Dict[str, float],
        target_robustness_df: pd.DataFrame,
    ) -> str:
        """Generate interpretation and recommendations based on robustness evaluation."""

        mean_acc = overall_metrics["mean_holdout_accuracy"]
        std_acc = overall_metrics["std_holdout_accuracy"]
        worst_acc = overall_metrics["worst_holdout_accuracy"]
        gen_gap = overall_metrics["mean_generalization_gap"]
        problematic_targets = target_robustness_df[
            target_robustness_df["holdout_accuracy_rate"] < 0.5
        ]["target_name"].tolist()

        rec_parts = []

        # Overall assessment
        if mean_acc >= 0.9 and std_acc <= 0.05:
            rec_parts.append(
                "✅ EXCELLENT ROBUSTNESS: The calibration generalizes very well."
            )
        elif mean_acc >= 0.8 and std_acc <= 0.1:
            rec_parts.append(
                "👍 GOOD ROBUSTNESS: The calibration shows good generalization."
            )
        elif mean_acc >= 0.7:
            rec_parts.append(
                "⚠️ MODERATE ROBUSTNESS: The calibration has decent but improvable generalization."
            )
        else:
            rec_parts.append(
                "❌ POOR ROBUSTNESS: The calibration shows weak generalization."
            )

        rec_parts.append(
            f"\nOn average, {mean_acc:.1%} of held-out targets are within 10% of their true values."
        )

        # Stability assessment
        if std_acc > 0.15:
            rec_parts.append(
                f"\n ⚠️ High variability (std={std_acc:.1%}) suggests instability across different target combinations."
            )

        # Worst-case analysis
        if worst_acc < 0.5:
            rec_parts.append(
                f"\n ⚠️ Worst-case scenario: Only {worst_acc:.1%} accuracy in some holdout sets."
            )

        # Problematic targets
        if problematic_targets:
            rec_parts.append(
                f"\n\n📊 Targets with poor holdout performance (<50% accuracy):"
            )
            for target in problematic_targets[:5]:
                target_data = target_robustness_df[
                    target_robustness_df["target_name"] == target
                ].iloc[0]
                rec_parts.append(
                    f"\n  - {target}: {target_data['holdout_accuracy_rate']:.1%} accuracy"
                )

        rec_parts.append("\n\n💡 RECOMMENDATIONS:")

        if mean_acc < 0.8 or std_acc > 0.1:
            if self.regularize_with_l0:
                rec_parts.append(
                    "\n  1. Consider tuning L0 regularization parameters with tune_hyperparameters()"
                )
            else:
                rec_parts.append(
                    "\n  1. Consider enabling L0 regularization for better generalization"
                )

            rec_parts.append(
                "\n  2. Increase the noise_level parameter to improve robustness"
            )
            rec_parts.append(
                "\n  3. Try increasing dropout_rate to reduce overfitting"
            )

        if problematic_targets:
            rec_parts.append(
                f"\n  4. Investigate why these targets are hard to predict: {', '.join(problematic_targets[:3])}"
            )
            rec_parts.append(
                "\n  5. Consider if these targets have sufficient support in the microdata"
            )

        if gen_gap > 0.01:
            rec_parts.append(
                f"\n  6. Generalization gap of {gen_gap:.4f} suggests some overfitting - consider regularization"
            )

        return "".join(rec_parts)<|MERGE_RESOLUTION|>--- conflicted
+++ resolved
@@ -5,6 +5,7 @@
 import optuna
 import pandas as pd
 import torch
+from torch import Tensor
 
 
 class Calibration:
@@ -54,10 +55,7 @@
             temperature (float): Temperature parameter for L0 regularization, controlling the sparsity of the model. Defaults to 0.5.
             sparse_learning_rate (float): Learning rate for the regularizing optimizer. Defaults to 0.2.
             regularize_with_l0 (Optional[bool]): Whether to apply L0 regularization. Defaults to False.
-            seed (Optional[int]): Random seed for reproducibility. Defaults to 42.
         """
-<<<<<<< HEAD
-=======
         if device is not None:
             self.device = torch.device(device)
         else:
@@ -69,7 +67,6 @@
 
         self.logger = logging.getLogger(__name__)
 
->>>>>>> a7d04682
         self.original_estimate_matrix = estimate_matrix
         self.original_targets = targets
         self.original_target_names = target_names
